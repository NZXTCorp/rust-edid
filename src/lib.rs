--- conflicted
+++ resolved
@@ -1,4 +1,3 @@
-<<<<<<< HEAD
 use nom::{
     bytes::streaming::{tag, take},
     combinator::{map, peek},
@@ -8,18 +7,10 @@
     IResult,
 };
 use std::convert::TryInto;
-=======
-#![allow(deprecated)]
-
-use nom::{
-    be_u16, call, count, count_fixed, do_parse, error_node_position, error_position, le_u16,
-    le_u32, le_u8, map, named, peek, switch, tag, take,
-};
 
 pub mod reexport {
     pub use nom;
 }
->>>>>>> f64a0efd
 
 mod cp437;
 
